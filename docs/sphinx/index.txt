--- conflicted
+++ resolved
@@ -49,36 +49,3 @@
     developers/developer-links
     supported-formats
     troubleshooting
-<<<<<<< HEAD
-
-If you have any questions about installing, using, or developing against
-Bio-Formats, we would be happy to help - just send an email to one of
-the `mailing lists <http://www.openmicroscopy.org/site/community/mailing-lists>`_ and
-we will do our best answer your questions.
-
-You may also wish to check the `OME
-FAQ <http://www.openmicroscopy.org/site/support/faq>`_ and the `LOCI
-FAQ <http://loci.wisc.edu/faq>`_, in case your question is answered
-there.
-
-
-****************
-Online Resources
-****************
-
-.. toctree::
-
-    Downloads <http://www.openmicroscopy.org/site/products/bio-formats/bio-formats-downloads>
-    Features <http://www.openmicroscopy.org/site/products/feature-list>
-
-
-This documentation is a work in progress and many aspects of Bio-Formats are
-not yet covered. The source code is hosted on Github. To propose changes and
-fix errors, go to the `Bio-Formats repository`_, fork it, edit the file
-contents under `docs/sphinx` and propose your file changes to the OME team
-using `Pull Requests`_.
-
-.. _Bio-Formats repository: https://github.com/openmicroscopy/bioformats
-.. _Pull Requests: https://help.github.com/articles/using-pull-requests
-=======
->>>>>>> 03770c08
