#
# build.properties
#

# Ant properties file for OME Plugins.
# Download Apache Ant from http://ant.apache.org/.
# Type "ant -p" for a list of targets.

component.name           = ome_plugins
component.jar            = ome_plugins.jar
<<<<<<< HEAD
component.version        = 4.4-DEV
component.classpath      = ${artifact.dir}/bio-formats.jar:\
=======
component.version        = 4.3.3-DEV
component.classpath      = ${artifact.dir}/scifio.jar:\
>>>>>>> cb695541
                           ${artifact.dir}/loci-common.jar:\
                           ${artifact.dir}/loci_plugins.jar:\
                           ${artifact.dir}/ome-io.jar:\
                           ${artifact.dir}/ome-xml.jar:\
                           ${lib.dir}/ij.jar
component.java-version   = 1.4
component.deprecation    = true

component.resources-bin  =
component.resources-text = plugins.config

component.main-class     = loci.plugins.ome.About
component.runtime-cp     = ${component.classpath}<|MERGE_RESOLUTION|>--- conflicted
+++ resolved
@@ -8,13 +8,8 @@
 
 component.name           = ome_plugins
 component.jar            = ome_plugins.jar
-<<<<<<< HEAD
 component.version        = 4.4-DEV
-component.classpath      = ${artifact.dir}/bio-formats.jar:\
-=======
-component.version        = 4.3.3-DEV
 component.classpath      = ${artifact.dir}/scifio.jar:\
->>>>>>> cb695541
                            ${artifact.dir}/loci-common.jar:\
                            ${artifact.dir}/loci_plugins.jar:\
                            ${artifact.dir}/ome-io.jar:\
