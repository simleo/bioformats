--- conflicted
+++ resolved
@@ -15,12 +15,8 @@
                            ${lib.dir}/logback-classic-${logback.version}.jar:\
                            ${lib.dir}/logback-core-${logback.version}.jar:\
                            ${lib.dir}/slf4j-api-${slf4j.version}.jar:\
-<<<<<<< HEAD
-                           ${lib.dir}/testng-6.8.jar:\
+                           ${lib.dir}/testng-${testng.version}.jar:\
                            ${lib.dir}/hadoop-core-1.2.1.jar
-=======
-                           ${lib.dir}/testng-${testng.version}.jar
->>>>>>> a0565c97
 component.java-version   = 1.6
 component.deprecation    = true
 
