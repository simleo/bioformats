--- conflicted
+++ resolved
@@ -306,14 +306,10 @@
       if (id.startsWith("http://")) {
         handle = new URLHandle(mapId);
       }
-<<<<<<< HEAD
       else if (id.startsWith("hdfs://")) {
         handle = new DFSHandle(mapId, writable ? "w" : "r");
       }
-      else if (allowArchiveHandles && ZipHandle.isZipFile(id)) {
-=======
       else if (allowArchiveHandles && ZipHandle.isZipFile(mapId)) {
->>>>>>> 83888cc0
         handle = new ZipHandle(mapId);
       }
       else if (allowArchiveHandles && GZipHandle.isGZipFile(mapId)) {
