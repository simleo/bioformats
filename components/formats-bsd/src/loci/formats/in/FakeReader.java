--- conflicted
+++ resolved
@@ -436,13 +436,8 @@
     int annXml = 0;
     int annMap = 0;
 
-<<<<<<< HEAD
-    Integer color = null;
-=======
-
     Integer defaultColor = null;
     ArrayList<Integer> color = new ArrayList<Integer>();
->>>>>>> 0177a57f
 
     // add properties file values to list of tokens.
     if (iniFile != null) {
