/*
 * #%L
 * OME Bio-Formats package for reading and converting biological file formats.
 * %%
<<<<<<< HEAD
 * Copyright (C) 2005 - 2016 Open Microscopy Environment:
=======
 * Copyright (C) 2005 - 2017 Open Microscopy Environment:
>>>>>>> 739894ef
 *   - Board of Regents of the University of Wisconsin-Madison
 *   - Glencoe Software, Inc.
 *   - University of Dundee
 * %%
 * This program is free software: you can redistribute it and/or modify
 * it under the terms of the GNU General Public License as
 * published by the Free Software Foundation, either version 2 of the 
 * License, or (at your option) any later version.
 * 
 * This program is distributed in the hope that it will be useful,
 * but WITHOUT ANY WARRANTY; without even the implied warranty of
 * MERCHANTABILITY or FITNESS FOR A PARTICULAR PURPOSE.  See the
 * GNU General Public License for more details.
 * 
 * You should have received a copy of the GNU General Public 
 * License along with this program.  If not, see
 * <http://www.gnu.org/licenses/gpl-2.0.html>.
 * #L%
 */

package loci.formats.in;

import java.io.IOException;

import loci.common.Location;
import loci.common.RandomAccessInputStream;
import loci.formats.CoreMetadata;
import loci.formats.FormatException;
import loci.formats.FormatReader;
import loci.formats.FormatTools;
import loci.formats.MetadataTools;
import loci.formats.meta.MetadataStore;

import ome.units.quantity.Length;
import ome.units.quantity.Time;
import ome.units.UNITS;

/**
 * AnalyzeReader is the file format reader for Analyze 7.5 files.
 *
 * @author Melissa Linkert melissa at glencoesoftware.com
 */
public class AnalyzeReader extends FormatReader {

  // -- Constants --

  private static final int MAGIC = 0x15c;

  // -- Fields --

  /** Offset to the pixel data in the .img file. */
  private int pixelOffset;

  /** File containing the pixel data. */
  private transient RandomAccessInputStream pixelFile;

  private String pixelsFilename;

  // -- Constructor --

  /** Constructs a new Analyze reader. */
  public AnalyzeReader() {
    super("Analyze 7.5", new String[] {"img", "hdr"});
    domains = new String[] {FormatTools.MEDICAL_DOMAIN};
    hasCompanionFiles = true;
    datasetDescription = "One .img file and one similarly-named .hdr file";
  }

  // -- IFormatReader API methods --

  /* @see loci.formats.IFormatReader#isThisType(String, boolean) */
  @Override
  public boolean isThisType(String name, boolean open) {
    if (!super.isThisType(name, open)) return false;
    if (!open) return false;

    String headerFile = checkSuffix(name, "hdr") ? name : null;
    String extension = name.substring(name.lastIndexOf(".") + 1);
    name = name.substring(0, name.lastIndexOf("."));
    if (extension.equals("img")) extension = "hdr";
    else if (extension.equals("IMG")) extension = "HDR";
    else if (extension.equals("hdr")) extension = "img";
    else if (extension.equals("HDR")) extension = "IMG";
    if (extension.equalsIgnoreCase("hdr")) {
      headerFile = name + "." + extension;
    }

    boolean validHeader = false;
    try {
      RandomAccessInputStream headerStream =
        new RandomAccessInputStream(headerFile);
      validHeader = isThisType(headerStream);
      headerStream.close();
    }
    catch (IOException e) { }

    return new Location(name + "." + extension).exists() && validHeader;
  }

  /* @see loci.formats.IFormatReader#isThisType(RandomAccessInputStream) */
  @Override
  public boolean isThisType(RandomAccessInputStream stream) throws IOException {
    final int blockLen = 4;
    if (!FormatTools.validStream(stream, blockLen, false)) return false;
    stream.order(true);
    int checkLittleEndian = stream.readInt();
    stream.seek(stream.getFilePointer() - 4);
    stream.order(false);
    int checkBigEndian = stream.readInt();
    return checkLittleEndian == MAGIC || checkBigEndian == MAGIC;
  }

  /* @see loci.formats.IFormatReader#isSingleFile(String) */
  @Override
  public boolean isSingleFile(String id) throws FormatException, IOException {
    return false;
  }

  /**
   * @see loci.formats.IFormatReader#openBytes(int, byte[], int, int, int, int)
   */
  @Override
  public byte[] openBytes(int no, byte[] buf, int x, int y, int w, int h)
    throws FormatException, IOException
  {
    FormatTools.checkPlaneParameters(this, no, buf.length, x, y, w, h);

    int planeSize = FormatTools.getPlaneSize(this);
    pixelFile.seek(pixelOffset + no * planeSize);
    readPlane(pixelFile, x, y, w, h, buf);

    return buf;
  }

  /* @see loci.formats.IFormatReader#getSeriesUsedFiles(boolean) */
  @Override
  public String[] getSeriesUsedFiles(boolean noPixels) {
    FormatTools.assertId(currentId, true, 1);
    return noPixels ? new String[] {currentId} :
      new String[] {currentId, pixelsFilename};
  }

  /* @see loci.formats.IFormatReader#fileGroupOption(String) */
  @Override
  public int fileGroupOption(String id) throws FormatException, IOException {
    return FormatTools.MUST_GROUP;
  }

  /* @see loci.formats.IFormatReader#close(boolean) */
  @Override
  public void close(boolean fileOnly) throws IOException {
    super.close(fileOnly);
    if (pixelFile != null) pixelFile.close();
    if (!fileOnly) {
      pixelOffset = 0;
      pixelFile = null;
      pixelsFilename = null;
    }
  }

  /* @see loci.formats.IFormatReader#reopenFile() */
  @Override
  public void reopenFile() throws IOException {
    super.reopenFile();
    if (pixelFile == null) {
      pixelFile = new RandomAccessInputStream(pixelsFilename);
    }
  }

  // -- Internal FormatReader API methods --

  /* @see loci.formats.FormatReader#initFile(String) */
  @Override
  protected void initFile(String id) throws FormatException, IOException {
    // the dataset has two files - we want the one ending in '.hdr'
    if (id.endsWith(".img")) {
      LOGGER.info("Looking for header file");
      String header = id.substring(0, id.lastIndexOf(".")) + ".hdr";
      if (new Location(header).exists()) {
        setId(header);
        return;
      }
      else throw new FormatException("Header file not found.");
    }

    super.initFile(id);
    in = new RandomAccessInputStream(id);
    pixelsFilename = id.substring(0, id.lastIndexOf(".")) + ".img";
    pixelFile = new RandomAccessInputStream(pixelsFilename);

    LOGGER.info("Reading header");

    int fileSize = in.readInt();
    boolean little = fileSize != in.length();
    in.order(little);
    pixelFile.order(little);

    in.skipBytes(10);

    String imageName = in.readString(18);
    in.skipBytes(8);

    int ndims = in.readShort();

    int x = in.readShort();
    int y = in.readShort();
    int z = in.readShort();
    int t = in.readShort();

    in.skipBytes(20);

    int dataType = in.readShort();
    int nBitsPerPixel = in.readShort();

    String description = null;
    double voxelWidth = 0d, voxelHeight = 0d, sliceThickness = 0d, deltaT = 0d;

    if (getMetadataOptions().getMetadataLevel() != MetadataLevel.MINIMUM) {
      in.skipBytes(6);

      voxelWidth = in.readFloat();
      voxelHeight = in.readFloat();
      sliceThickness = in.readFloat();
      deltaT = in.readFloat();

      in.skipBytes(12);

      pixelOffset = (int) in.readFloat();
      in.skipBytes(12);

      float calibratedMax = in.readFloat();
      float calibratedMin = in.readFloat();
      float compressed = in.readFloat();
      float verified = in.readFloat();
      float pixelMax = in.readFloat();
      float pixelMin = in.readFloat();

      description = in.readString(80);
      String auxFile = in.readString(24);
      char orient = (char) in.readByte();
      String originator = in.readString(10);
      String generated = in.readString(10);
      String scannum = in.readString(10);
      String patientID = in.readString(10);
      String expDate = in.readString(10);
      String expTime = in.readString(10);

      in.skipBytes(3);

      int views = in.readInt();
      int volsAdded = in.readInt();
      int startField = in.readInt();
      int fieldSkip = in.readInt();
      int omax = in.readInt();
      int omin = in.readInt();
      int smax = in.readInt();
      int smin = in.readInt();

      addGlobalMeta("Database name", imageName);
      addGlobalMeta("Number of dimensions", ndims);
      addGlobalMeta("Data type", dataType);
      addGlobalMeta("Number of bits per pixel", nBitsPerPixel);
      addGlobalMeta("Voxel width", voxelWidth);
      addGlobalMeta("Voxel height", voxelHeight);
      addGlobalMeta("Slice thickness", sliceThickness);
      addGlobalMeta("Exposure time", deltaT);
      addGlobalMeta("Pixel offset", pixelOffset);
      addGlobalMeta("Calibrated maximum", calibratedMax);
      addGlobalMeta("Calibrated minimum", calibratedMin);
      addGlobalMeta("Compressed", compressed);
      addGlobalMeta("Verified", verified);
      addGlobalMeta("Pixel maximum", pixelMax);
      addGlobalMeta("Pixel minimum", pixelMin);
      addGlobalMeta("Description", description);
      addGlobalMeta("Auxiliary file", auxFile);
      addGlobalMeta("Orientation", orient);
      addGlobalMeta("Originator", originator);
      addGlobalMeta("Generated", generated);
      addGlobalMeta("Scan Number", scannum);
      addGlobalMeta("Patient ID", patientID);
      addGlobalMeta("Acquisition Date", expDate);
      addGlobalMeta("Acquisition Time", expTime);
    }
    else {
      in.skipBytes(34);
      pixelOffset = (int) in.readFloat();
    }

    LOGGER.info("Populating core metadata");

    CoreMetadata m = core.get(0);

    m.littleEndian = little;
    m.sizeX = x;
    m.sizeY = y;
    m.sizeZ = z;
    m.sizeT = t;
    m.sizeC = 1;
    if (getSizeZ() == 0) m.sizeZ = 1;
    if (getSizeT() == 0) m.sizeT = 1;

    m.imageCount = getSizeZ() * getSizeT();
    m.rgb = false;
    m.interleaved = false;
    m.indexed = false;
    m.dimensionOrder = "XYZTC";

    switch (dataType) {
      case 1:
      case 2:
        m.pixelType = FormatTools.UINT8;
        break;
      case 4:
        m.pixelType = FormatTools.INT16;
        break;
      case 8:
        m.pixelType = FormatTools.INT32;
        break;
      case 16:
        m.pixelType = FormatTools.FLOAT;
        break;
      case 64:
        m.pixelType = FormatTools.DOUBLE;
        break;
      case 128:
        m.pixelType = FormatTools.UINT8;
        m.sizeC = 3;
        m.rgb = true;
        m.interleaved = true;
        m.dimensionOrder = "XYCZT";
      default:
        throw new FormatException("Unsupported data type: " + dataType);
    }

    LOGGER.info("Populating MetadataStore");

    MetadataStore store = makeFilterMetadata();
    MetadataTools.populatePixels(store, this);

    store.setImageName(imageName, 0);

    if (getMetadataOptions().getMetadataLevel() != MetadataLevel.MINIMUM) {
      store.setImageDescription(description, 0);

<<<<<<< HEAD
      Length sizeX = FormatTools.getPhysicalSizeX(voxelWidth, UNITS.MM);
      Length sizeY = FormatTools.getPhysicalSizeY(voxelHeight, UNITS.MM);
      Length sizeZ = FormatTools.getPhysicalSizeZ(sliceThickness, UNITS.MM);
=======
      Length sizeX = FormatTools.getPhysicalSizeX(voxelWidth, UNITS.MILLIMETER);
      Length sizeY = FormatTools.getPhysicalSizeY(voxelHeight, UNITS.MILLIMETER);
      Length sizeZ = FormatTools.getPhysicalSizeZ(sliceThickness, UNITS.MILLIMETER);
>>>>>>> 739894ef

      if (sizeX != null) {
        store.setPixelsPhysicalSizeX(sizeX, 0);
      }
      if (sizeY != null) {
        store.setPixelsPhysicalSizeY(sizeY, 0);
      }
      if (sizeZ != null) {
        store.setPixelsPhysicalSizeZ(sizeZ, 0);
      }
<<<<<<< HEAD
      store.setPixelsTimeIncrement(new Time(deltaT, UNITS.MS), 0);
=======
      store.setPixelsTimeIncrement(new Time(deltaT, UNITS.MILLISECOND), 0);
>>>>>>> 739894ef
    }
  }

}<|MERGE_RESOLUTION|>--- conflicted
+++ resolved
@@ -2,11 +2,7 @@
  * #%L
  * OME Bio-Formats package for reading and converting biological file formats.
  * %%
-<<<<<<< HEAD
- * Copyright (C) 2005 - 2016 Open Microscopy Environment:
-=======
  * Copyright (C) 2005 - 2017 Open Microscopy Environment:
->>>>>>> 739894ef
  *   - Board of Regents of the University of Wisconsin-Madison
  *   - Glencoe Software, Inc.
  *   - University of Dundee
@@ -351,15 +347,9 @@
     if (getMetadataOptions().getMetadataLevel() != MetadataLevel.MINIMUM) {
       store.setImageDescription(description, 0);
 
-<<<<<<< HEAD
-      Length sizeX = FormatTools.getPhysicalSizeX(voxelWidth, UNITS.MM);
-      Length sizeY = FormatTools.getPhysicalSizeY(voxelHeight, UNITS.MM);
-      Length sizeZ = FormatTools.getPhysicalSizeZ(sliceThickness, UNITS.MM);
-=======
       Length sizeX = FormatTools.getPhysicalSizeX(voxelWidth, UNITS.MILLIMETER);
       Length sizeY = FormatTools.getPhysicalSizeY(voxelHeight, UNITS.MILLIMETER);
       Length sizeZ = FormatTools.getPhysicalSizeZ(sliceThickness, UNITS.MILLIMETER);
->>>>>>> 739894ef
 
       if (sizeX != null) {
         store.setPixelsPhysicalSizeX(sizeX, 0);
@@ -370,11 +360,7 @@
       if (sizeZ != null) {
         store.setPixelsPhysicalSizeZ(sizeZ, 0);
       }
-<<<<<<< HEAD
-      store.setPixelsTimeIncrement(new Time(deltaT, UNITS.MS), 0);
-=======
       store.setPixelsTimeIncrement(new Time(deltaT, UNITS.MILLISECOND), 0);
->>>>>>> 739894ef
     }
   }
 
