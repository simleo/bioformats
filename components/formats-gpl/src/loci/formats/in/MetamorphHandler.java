/*
 * #%L
 * OME Bio-Formats package for reading and converting biological file formats.
 * %%
<<<<<<< HEAD
 * Copyright (C) 2005 - 2016 Open Microscopy Environment:
=======
 * Copyright (C) 2005 - 2017 Open Microscopy Environment:
>>>>>>> 739894ef
 *   - Board of Regents of the University of Wisconsin-Madison
 *   - Glencoe Software, Inc.
 *   - University of Dundee
 * %%
 * This program is free software: you can redistribute it and/or modify
 * it under the terms of the GNU General Public License as
 * published by the Free Software Foundation, either version 2 of the 
 * License, or (at your option) any later version.
 * 
 * This program is distributed in the hope that it will be useful,
 * but WITHOUT ANY WARRANTY; without even the implied warranty of
 * MERCHANTABILITY or FITNESS FOR A PARTICULAR PURPOSE.  See the
 * GNU General Public License for more details.
 * 
 * You should have received a copy of the GNU General Public 
 * License along with this program.  If not, see
 * <http://www.gnu.org/licenses/gpl-2.0.html>.
 * #L%
 */

package loci.formats.in;

import java.util.Hashtable;
import java.util.Vector;

import loci.common.xml.BaseHandler;

import ome.units.UNITS;
import ome.units.quantity.Length;

import org.xml.sax.Attributes;

/**
 * MetamorphTiffReader is the file format reader for TIFF files produced by
 * Metamorph software version 7.5 and above.
 *
 * @author Melissa Linkert melissa at glencoesoftware.com
 * @author Thomas Caswell tcaswell at uchicago.edu
 */
public class MetamorphHandler extends BaseHandler {

  // -- Fields --

  private Hashtable metadata;

  private Vector<String> timestamps;
  private String imageName;
  private String date;
  private Vector<Integer> wavelengths;
  private Vector<Double> zPositions;
  private double pixelSizeX, pixelSizeY;
  private double temperature;
  private double lensNA;
  private double lensRI;
  private String binning;
  private double readOutRate, zoom;
  private Length positionX, positionY;
  private Vector<Double> exposures;
  private String channelName;
  private Vector<String> channelNames;
  private String stageLabel;
  private Double gain;
  private boolean dualCamera = false;

  // -- Constructor --

  public MetamorphHandler() {
    this(null);
  }

  public MetamorphHandler(Hashtable metadata) {
    super();
    this.metadata = metadata;
    timestamps = new Vector<String>();
    wavelengths = new Vector<Integer>();
    zPositions = new Vector<Double>();
    exposures = new Vector<Double>();
    channelNames = new Vector<String>();
  }

  // -- MetamorphHandler API methods --

  public Double getGain() { return gain; }

  public String getChannelName() { return channelName; }

  public Vector<String> getChannelNames() { return channelNames; }

  public String getStageLabel() { return stageLabel; }

  public Vector<String> getTimestamps() { return timestamps; }

  public Vector<Integer> getWavelengths() { return wavelengths; }

  public Vector<Double> getZPositions() { return zPositions; }

  public String getDate() { return date; }

  public String getImageName() { return imageName; }

  public double getPixelSizeX() { return pixelSizeX; }

  public double getPixelSizeY() { return pixelSizeY; }

  public double getTemperature() { return temperature; }

  public String getBinning() { return binning; }

  public double getReadOutRate() { return readOutRate; }

  public double getZoom() { return zoom; }

  public Length getStagePositionX() { return positionX; }

  public Length getStagePositionY() { return positionY; }

  public double getLensNA() { return lensNA; }
  
  public double getLensRI() { return lensRI; }

  public Vector<Double> getExposures() { return exposures; }

  public boolean hasDualCamera() { return dualCamera; }

  // -- DefaultHandler API methods --

  @Override
  public void startElement(String uri, String localName, String qName,
    Attributes attributes)
  {
    String id = attributes.getValue("id");
    String value = attributes.getValue("value");
    String delim = " #13; #10;";
    if (value != null && value.indexOf(delim) < 0) {
      delim = "&#13;&#10;";
    }
    if (id != null && value != null) {
      if (id.equals("Description")) {
        if (metadata != null) metadata.remove("Comment");

        String k = null, v = null;
        boolean freeform = true;
        String freeformDescription = "";

        if (value.indexOf(delim) != -1) {
          int currentIndex = -delim.length();
          while (currentIndex != -1) {
            currentIndex += delim.length();
            int nextIndex = value.indexOf(delim, currentIndex);

            String line = null;
            if (nextIndex == -1) {
              line = value.substring(currentIndex, value.length());
            }
            else {
              line = value.substring(currentIndex, nextIndex);
            }
            currentIndex = nextIndex;

            if (line.startsWith("Exposure: ")) {
              freeform = false;
              if (metadata != null) {
                metadata.put("User Description", freeformDescription.trim());
              }
            }

            if (freeform) {
              freeformDescription += line;
              freeformDescription += "\n";
            }
            else {
<<<<<<< HEAD
              int colon = line.indexOf(":");
=======
              int colon = line.indexOf(':');
>>>>>>> 739894ef
              if (colon != -1) {
                k = line.substring(0, colon).trim();
                v = line.substring(colon + 1).trim();
                if (metadata != null) metadata.put(k, v);
                checkKey(k, v);
              }
              else {
                // prevent non-key/value lines from being lost
                if (metadata != null) {
                  metadata.put(k, k);
                }
              }
            }
          }
        }
        else {
          int colon = value.indexOf(':');
          while (colon != -1) {
            k = value.substring(0, colon);
            int space = value.lastIndexOf(" ", value.indexOf(":", colon + 1));
            if (space == -1) space = value.length();
            v = value.substring(colon + 1, space).trim();
            if (metadata != null) metadata.put(k, v);
            value = value.substring(space).trim();
            colon = value.indexOf(':');
            checkKey(k, v);
          }
        }
      }
      else {
        if (metadata != null) metadata.put(id, value);
        checkKey(id, value);
      }
    }
  }

  // -- Helper methods --

  /** Check if the value needs to be saved. */
  private void checkKey(String key, String value) {
    if (key.equals("Temperature")) {
      temperature = Double.parseDouble(value);
    }
    else if (key.equals("spatial-calibration-x")) {
      pixelSizeX = Double.parseDouble(value);
    }
    else if (key.equals("spatial-calibration-y")) {
      pixelSizeY = Double.parseDouble(value);
    }
    else if (key.equals("z-position")) {
      zPositions.add(new Double(value));
    }
    else if (key.equals("wavelength")) {
      wavelengths.add(new Integer(value));
    }
    else if (key.equals("acquisition-time-local")) {
      date = value;
      timestamps.add(date);
    }
    else if (key.equals("image-name")) imageName = value;
    else if (key.equals("Binning")) {
      binning = value;
    }
    else if (key.equals("Readout Frequency")) {
      readOutRate = Double.parseDouble(value);
    }
    else if (key.equals("zoom-percent")) {
      zoom = Double.parseDouble(value);
    }
    else if (key.equals("stage-position-x")) {
      final Double number = Double.valueOf(value);
      positionX = new Length(number, UNITS.REFERENCEFRAME);
      if (metadata != null) {
        metadata.put("X position for position #1", positionX);
      }
    }
    else if (key.equals("stage-position-y")) {
      final Double number = Double.valueOf(value);
      positionY = new Length(number, UNITS.REFERENCEFRAME);
      if (metadata != null) {
        metadata.put("Y position for position #1", positionY);
      }
    }
    else if (key.equals("Speed")) {
      int space = value.indexOf(' ');
      if (space > 0) {
        value = value.substring(0, space);
      }
      try {
        readOutRate = Double.parseDouble(value.trim());
      }
      catch (NumberFormatException e) { }
    }
    else if (key.equals("Exposure")) {
      if (value.indexOf(' ') != -1) {
        value = value.substring(0, value.indexOf(' '));
      }
      // exposure times are stored in milliseconds, we want them in seconds
      try {
        exposures.add(new Double(Double.parseDouble(value) / 1000));
      }
      catch (NumberFormatException e) { }
    }
    else if (key.equals("_IllumSetting_")) {
      if (channelName == null) {
        channelName = value;
      }
      channelNames.add(value);
    }
    else if (key.equals("stage-label")) {
      stageLabel = value;
    }
    else if (key.endsWith("Gain") && gain == null) {
      try {
        gain = new Double(value.replaceAll("[xX]", ""));
      }
      catch (NumberFormatException e) { }
    }
    else if (key.equals("_MagNA_")) {
      lensNA = Double.parseDouble(value);
    }
<<<<<<< HEAD
=======
    else if (key.equals("_MagRI_")) {
      lensRI = Double.parseDouble(value);
    }
>>>>>>> 739894ef
    else if (key.startsWith("Dual Camera")) {
      // Determine if image has been already split by Metamorph.
      // Metamorph seems to add the wavelength number to the end
      // of the Description field when splitting. Example:
      // Dual Camera Time Difference: 7 msec 561
      int space = value.lastIndexOf(" ");
      if(space == -1) {
            // unknown value format, assume dual camera
            dualCamera = true;
      } else {
          try {
            Double.parseDouble(value.substring(space));
            // last number is a wavelength and indicates this dual camera
            // image has been split
            dualCamera = false;
          }
          catch (NumberFormatException e) {
            // last token is not a number, so image has not been split
            dualCamera = true; 
          }
      }
    }
  }

}<|MERGE_RESOLUTION|>--- conflicted
+++ resolved
@@ -2,11 +2,7 @@
  * #%L
  * OME Bio-Formats package for reading and converting biological file formats.
  * %%
-<<<<<<< HEAD
- * Copyright (C) 2005 - 2016 Open Microscopy Environment:
-=======
  * Copyright (C) 2005 - 2017 Open Microscopy Environment:
->>>>>>> 739894ef
  *   - Board of Regents of the University of Wisconsin-Madison
  *   - Glencoe Software, Inc.
  *   - University of Dundee
@@ -178,11 +174,7 @@
               freeformDescription += "\n";
             }
             else {
-<<<<<<< HEAD
-              int colon = line.indexOf(":");
-=======
               int colon = line.indexOf(':');
->>>>>>> 739894ef
               if (colon != -1) {
                 k = line.substring(0, colon).trim();
                 v = line.substring(colon + 1).trim();
@@ -304,12 +296,9 @@
     else if (key.equals("_MagNA_")) {
       lensNA = Double.parseDouble(value);
     }
-<<<<<<< HEAD
-=======
     else if (key.equals("_MagRI_")) {
       lensRI = Double.parseDouble(value);
     }
->>>>>>> 739894ef
     else if (key.startsWith("Dual Camera")) {
       // Determine if image has been already split by Metamorph.
       // Metamorph seems to add the wavelength number to the end
