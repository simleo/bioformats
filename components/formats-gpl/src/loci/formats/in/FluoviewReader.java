--- conflicted
+++ resolved
@@ -2,11 +2,7 @@
  * #%L
  * OME Bio-Formats package for reading and converting biological file formats.
  * %%
-<<<<<<< HEAD
- * Copyright (C) 2005 - 2016 Open Microscopy Environment:
-=======
  * Copyright (C) 2005 - 2017 Open Microscopy Environment:
->>>>>>> 739894ef
  *   - Board of Regents of the University of Wisconsin-Madison
  *   - Glencoe Software, Inc.
  *   - University of Dundee
@@ -517,11 +513,7 @@
         final Length yl = new Length(posY, UNITS.REFERENCEFRAME);
         Length zl = new Length(posZ, UNITS.REFERENCEFRAME);
         if (zPositions != null && zPositions.length > image) {
-<<<<<<< HEAD
-          zl = new Length(zPositions[image], UNITS.MICROM);
-=======
           zl = new Length(zPositions[image], UNITS.MICROMETER);
->>>>>>> 739894ef
         }
         store.setPlanePositionX(xl, i, image);
         store.setPlanePositionY(yl, i, image);
