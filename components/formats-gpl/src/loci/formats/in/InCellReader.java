/*
 * #%L
 * OME Bio-Formats package for reading and converting biological file formats.
 * %%
 * Copyright (C) 2005 - 2015 Open Microscopy Environment:
 *   - Board of Regents of the University of Wisconsin-Madison
 *   - Glencoe Software, Inc.
 *   - University of Dundee
 * %%
 * This program is free software: you can redistribute it and/or modify
 * it under the terms of the GNU General Public License as
 * published by the Free Software Foundation, either version 2 of the 
 * License, or (at your option) any later version.
 * 
 * This program is distributed in the hope that it will be useful,
 * but WITHOUT ANY WARRANTY; without even the implied warranty of
 * MERCHANTABILITY or FITNESS FOR A PARTICULAR PURPOSE.  See the
 * GNU General Public License for more details.
 * 
 * You should have received a copy of the GNU General Public 
 * License along with this program.  If not, see
 * <http://www.gnu.org/licenses/gpl-2.0.html>.
 * #L%
 */

package loci.formats.in;

import java.io.File;
import java.io.IOException;
import java.util.ArrayList;
import java.util.HashMap;
<<<<<<< HEAD
import java.util.Hashtable;
import java.util.Vector;
=======
import java.util.List;
import java.util.Map;
>>>>>>> 62c4dd81

import loci.common.DataTools;
import loci.common.Location;
import loci.common.RandomAccessInputStream;
import loci.common.xml.BaseHandler;
import loci.common.xml.XMLTools;
import loci.formats.CoreMetadata;
import loci.formats.FormatException;
import loci.formats.FormatReader;
import loci.formats.FormatTools;
import loci.formats.MetadataTools;
import loci.formats.meta.MetadataStore;

import ome.xml.model.enums.Binning;
import ome.xml.model.primitives.NonNegativeInteger;
import ome.xml.model.primitives.PositiveFloat;
import ome.xml.model.primitives.PositiveInteger;
import ome.xml.model.primitives.Timestamp;

import ome.units.quantity.Length;
import ome.units.quantity.Temperature;
import ome.units.quantity.Time;
import ome.units.UNITS;

import org.xml.sax.Attributes;
import org.xml.sax.helpers.DefaultHandler;

/**
 * InCellReader is the file format reader for InCell 1000/2000 datasets.
 *
 * @author Melissa Linkert melissa at glencoesoftware.com
 */
public class InCellReader extends FormatReader {

  // -- Constants --

  public static final String INCELL_MAGIC_STRING = "IN Cell Analyzer";
  public static final String CYTELL_MAGIC_STRING = "Cytell";

  private static final String[] PIXELS_SUFFIXES =
    new String[] {"tif", "tiff", "im"};
  private static final String[] METADATA_SUFFIXES =
    new String[] {"xml", "xlog"};

  // -- Fields --

  private boolean[][] plateMap;

  private Image[][][][] imageFiles;
  private MinimalTiffReader tiffReader;
  private List<Double> emWaves, exWaves;
  private List<String> channelNames;
  private int totalImages;
  private int imageWidth, imageHeight;
  private String creationDate;
  private String rowName = "A", colName = "1";
  private int fieldCount;

  private int wellRows, wellCols;
<<<<<<< HEAD
  private Hashtable<Integer, int[]> wellCoordinates;
  private HashMap<Integer, Length> posX, posY;
=======
  private Map<Integer, int[]> wellCoordinates;
  private List<Length> posX, posY;
>>>>>>> 62c4dd81

  private boolean[][] exclude;

  private List<Integer> channelsPerTimepoint;
  private boolean oneTimepointPerSeries;
  private int totalChannels;

  private List<String> metadataFiles;

  private Binning bin;
  private Length x, y;
  private Double gain;
  private Double temperature;
  private Double refractive;

  private ArrayList<String> exFilters = new ArrayList<String>();
  private ArrayList<String> emFilters = new ArrayList<String>();

  // -- Constructor --

  /** Constructs a new InCell 1000/2000 reader. */
  public InCellReader() {
    super("InCell 1000/2000",
      new String[] {"xdce", "xml", "tiff", "tif", "xlog"});
    suffixSufficient = false;
    domains = new String[] {FormatTools.HCS_DOMAIN};
    hasCompanionFiles = true;
    datasetDescription = "One .xdce file with at least one .tif/.tiff or " +
      ".im file";
  }

  // -- IFormatReader API methods --

  /* @see loci.formats.IFormatReader#isThisType(String, boolean) */
  @Override
  public boolean isThisType(String name, boolean open) {
    if (checkSuffix(name, "xdce") || checkSuffix(name, "xml")) {
      return super.isThisType(name, open);
    }
    return false;
  }

  /* @see loci.formats.IFormatReader#isSingleFile(String) */
  @Override
  public boolean isSingleFile(String id) throws FormatException, IOException {
    return false;
  }

  /* @see loci.formats.IFormatReader#isThisType(RandomAccessInputStream) */
  @Override
  public boolean isThisType(RandomAccessInputStream stream) throws IOException {
    final int blockLen = 2048;
    if (!FormatTools.validStream(stream, blockLen, false)) return false;
    String check = stream.readString(blockLen);
    return check.indexOf(INCELL_MAGIC_STRING) >= 0 ||
      check.indexOf(CYTELL_MAGIC_STRING) >= 0;
  }

  /* @see loci.formats.IFormatReader#fileGroupOption(String) */
  @Override
  public int fileGroupOption(String id) throws FormatException, IOException {
    return FormatTools.MUST_GROUP;
  }

  /* @see loci.formats.IFormatReader#get8BitLookupTable() */
  @Override
  public byte[][] get8BitLookupTable() throws FormatException, IOException {
    FormatTools.assertId(currentId, true, 1);
    return tiffReader == null ? null : tiffReader.get8BitLookupTable();
  }

  /* @see loci.formats.IFormatReader#get16BitLookupTable() */
  @Override
  public short[][] get16BitLookupTable() throws FormatException, IOException {
    FormatTools.assertId(currentId, true, 1);
    return tiffReader == null ? null : tiffReader.get16BitLookupTable();
  }

  /**
   * @see loci.formats.IFormatReader#openBytes(int, byte[], int, int, int, int)
   */
  @Override
  public byte[] openBytes(int no, byte[] buf, int x, int y, int w, int h)
    throws FormatException, IOException
  {
    FormatTools.checkPlaneParameters(this, no, buf.length, x, y, w, h);

    int[] coordinates = getZCTCoords(no);

    int well = getWellFromSeries(getSeries());
    int field = getFieldFromSeries(getSeries());
    int timepoint = oneTimepointPerSeries ?
      getSeries() % channelsPerTimepoint.size() : coordinates[2];
    int image = getIndex(coordinates[0], coordinates[1], 0);

    if (imageFiles[well][field][timepoint][image] == null) return buf;
    String filename = imageFiles[well][field][timepoint][image].filename;
    if (filename == null || !(new Location(filename).exists())) return buf;

    if (imageFiles[well][field][timepoint][image].isTiff) {
      try {
        tiffReader.setId(filename);
        return tiffReader.openBytes(0, buf, x, y, w, h);
      }
      catch (FormatException e) {
        LOGGER.debug("", e);
      }
      catch (IOException e) {
        LOGGER.debug("", e);
      }
      return buf;
    }

    // pixels are stored in .im files
    RandomAccessInputStream s = new RandomAccessInputStream(filename);
    if (s.length() > FormatTools.getPlaneSize(this)) {
      s.seek(128);
      readPlane(s, x, y, w, h, buf);
    }
    s.close();
    return buf;
  }

  /* @see loci.formats.IFormatReader#getSeriesUsedFiles(boolean) */
  @Override
  public String[] getSeriesUsedFiles(boolean noPixels) {
    FormatTools.assertId(currentId, true, 1);
    final List<String> files = new ArrayList<String>();
    files.add(currentId);
    files.addAll(metadataFiles);
    if (!noPixels && imageFiles != null) {
      int well = getWellFromSeries(getSeries());
      int field = getFieldFromSeries(getSeries());
      for (Image[] timepoints : imageFiles[well][field]) {
        for (Image plane : timepoints) {
          if (plane != null && plane.filename != null) {
            if (new Location(plane.filename).exists()) {
              files.add(plane.filename);
            }
            if (plane.thumbnailFile != null && new Location(plane.thumbnailFile).exists()) {
              files.add(plane.thumbnailFile);
            }
          }
        }
      }
    }
    return files.toArray(new String[files.size()]);
  }

  /* @see loci.formats.IFormatReader#close(boolean) */
  @Override
  public void close(boolean fileOnly) throws IOException {
    super.close(fileOnly);
    if (tiffReader != null) tiffReader.close(fileOnly);

    if (!fileOnly) {
      imageFiles = null;
      tiffReader = null;
      totalImages = 0;
      emWaves = exWaves = null;
      channelNames = null;
      wellCoordinates = null;
      posX = null;
      posY = null;
      creationDate = null;
      wellRows = wellCols = 0;
      fieldCount = 0;
      exclude = null;
      metadataFiles = null;
      imageWidth = imageHeight = 0;
      rowName = "A";
      colName = "1";
      channelsPerTimepoint = null;
      oneTimepointPerSeries = false;
      totalChannels = 0;
      plateMap = null;
      bin = null;
      x = null;
      y = null;
      gain = null;
      temperature = null;
      refractive = null;
      emFilters.clear();
      exFilters.clear();
    }
  }

  /* @see loci.formats.IFormatReader#getOptimalTileWidth() */
  @Override
  public int getOptimalTileWidth() {
    FormatTools.assertId(currentId, true, 1);
    for (Image[][][] well : imageFiles) {
      for (Image[][] field : well) {
        for (Image[] timepoint : field) {
          for (Image img : timepoint) {
            if (img != null) {
              if (img.isTiff && tiffReader != null) {
                return tiffReader.getOptimalTileWidth();
              }
              break;
            }
          }
        }
      }
    }
    return super.getOptimalTileWidth();
  }

  /* @see loci.formats.IFormatReader#getOptimalTileHeight() */
  @Override
  public int getOptimalTileHeight() {
    FormatTools.assertId(currentId, true, 1);
    for (Image[][][] well : imageFiles) {
      for (Image[][] field : well) {
        for (Image[] timepoint : field) {
          for (Image img : timepoint) {
            if (img != null) {
              if (img.isTiff && tiffReader != null) {
                return tiffReader.getOptimalTileHeight();
              }
              break;
            }
          }
        }
      }
    }
    return super.getOptimalTileHeight();
  }

  // -- Internal FormatReader API methods --

  /* @see loci.formats.FormatReader#initFile(String) */
  @Override
  protected void initFile(String id) throws FormatException, IOException {
    // make sure that we have the .xdce (or .xml) file
    if (checkSuffix(id, PIXELS_SUFFIXES) || checkSuffix(id, "xlog")) {
      Location currentFile = new Location(id).getAbsoluteFile();
      Location parent = currentFile.getParentFile();
      String[] list = parent.list(true);
      for (String f : list) {
        if (checkSuffix(f, new String[] {"xdce", "xml"})) {
          String path = new Location(parent, f).getAbsolutePath();
          if (isThisType(path)) {
            // make sure that the .xdce file references the current file
            // this ensures that the correct file is chosen if multiple
            // .xdce files are the same directory
            String data = DataTools.readFile(path);
            if (data.indexOf(currentFile.getName()) >= 0) {
              id = path;
              break;
            }
          }
        }
      }
    }

    super.initFile(id);
    in = new RandomAccessInputStream(id);

    channelNames = new ArrayList<String>();
    emWaves = new ArrayList<Double>();
    exWaves = new ArrayList<Double>();
    channelsPerTimepoint = new ArrayList<Integer>();
    metadataFiles = new ArrayList<String>();

    // parse metadata from the .xdce or .xml file

<<<<<<< HEAD
    wellCoordinates = new Hashtable<Integer, int[]>();
    posX = new HashMap<Integer, Length>();
    posY = new HashMap<Integer, Length>();
=======
    wellCoordinates = new HashMap<Integer, int[]>();
    posX = new ArrayList<Length>();
    posY = new ArrayList<Length>();
>>>>>>> 62c4dd81

    byte[] b = new byte[(int) in.length()];
    in.read(b);

    CoreMetadata ms0 = core.get(0);

    ms0.dimensionOrder = "XYZCT";

    MetadataStore store = makeFilterMetadata();
    DefaultHandler handler = new MinimalInCellHandler();
    XMLTools.parseXML(b, handler);

    if (getSizeZ() == 0) ms0.sizeZ = 1;
    if (getSizeC() == 0) ms0.sizeC = 1;
    if (getSizeT() == 0) ms0.sizeT = 1;

    if (totalImages == 0) {
      ms0.imageCount = getSizeC() * getSizeZ() * getSizeT();
      totalImages = getImageCount() * wellRows * wellCols * fieldCount;
      Location parent = new Location(currentId).getAbsoluteFile().getParentFile();

      for (int row=0; row<wellRows; row++) {
        for (int col=0; col<wellCols; col++) {
          plateMap[row][col] = true;
          for (int field=0; field<fieldCount; field++) {
            for (int t=0; t<getSizeT(); t++) {
              for (int image=0; image<getSizeC() * getSizeZ(); image++) {
                // this could be expanded to allow for timepoint indexes
                // in the file name, as well as allowing the filter names to
                // be omitted
                int channel = getZCTCoords(image)[1];
                Image plane = new Image();
                String filename = (char) ('A' + row) + " - " + (col + 1) + "(fld " + (field + 1) +
                  " wv " + exFilters.get(channel) + " - " + emFilters.get(channel) + ").tif";
                Location path = new Location(parent, filename);
                if (path.exists()) {
                  plane.filename = path.getAbsolutePath();
                }
                else {
                  LOGGER.debug("Missing file {}", filename);
                }

                imageFiles[row * wellCols + col][field][t][image] = plane;
              }
            }
          }
        }
      }
    }

    int seriesCount = 0;

    if (exclude != null) {
      for (int row=0; row<wellRows; row++) {
        for (int col=0; col<wellCols; col++) {
          if (!exclude[row][col]) {
            seriesCount += imageFiles[row*wellCols + col].length;
          }
        }
      }
      int expectedSeries = totalImages / (getSizeZ() * getSizeC() * getSizeT());
      seriesCount = (int) Math.min(seriesCount, expectedSeries);
    }
    else seriesCount = totalImages / (getSizeZ() * getSizeC() * getSizeT());

    totalChannels = getSizeC();

    oneTimepointPerSeries = false;
    for (int i=1; i<channelsPerTimepoint.size(); i++) {
      if (!channelsPerTimepoint.get(i).equals(channelsPerTimepoint.get(i - 1)))
      {
        oneTimepointPerSeries = true;
        break;
      }
    }
    if (oneTimepointPerSeries) {
      int imageCount = 0;
      for (Integer timepoint : channelsPerTimepoint) {
        imageCount += timepoint.intValue() * getSizeZ();
      }
      seriesCount = (totalImages / imageCount) * getSizeT();
    }

    int sizeT = getSizeT();
    int sizeC = getSizeC();
    int z = getSizeZ();
    int t = oneTimepointPerSeries ? 1 : getSizeT();

    core.clear();
    for (int i=0; i<seriesCount; i++) {
      int c = oneTimepointPerSeries ?
        channelsPerTimepoint.get(i % sizeT).intValue() : sizeC;

      CoreMetadata ms = new CoreMetadata();
      core.add(ms);
      ms.sizeZ = z;
      ms.sizeC = c;
      ms.sizeT = t;
      ms.imageCount = z * c * t;
      ms.dimensionOrder = "XYZCT";
    }

    int wellIndex = getWellFromSeries(0);
    int fieldIndex = getFieldFromSeries(0);

    String filename = imageFiles[wellIndex][fieldIndex][0][0].filename;
    boolean isTiff = imageFiles[wellIndex][fieldIndex][0][0].isTiff;

    if (isTiff && filename != null) {
      tiffReader = new MinimalTiffReader();
      tiffReader.setId(filename);
      int nextTiming = 0;
      for (int i=0; i<seriesCount; i++) {
        CoreMetadata ms = core.get(i);
        ms.sizeX = tiffReader.getSizeX();
        ms.sizeY = tiffReader.getSizeY();
        ms.interleaved = tiffReader.isInterleaved();
        ms.indexed = tiffReader.isIndexed();
        ms.rgb = tiffReader.isRGB();
        ms.pixelType = tiffReader.getPixelType();
        ms.littleEndian = tiffReader.isLittleEndian();
      }
    }
    else {
      for (int i=0; i<seriesCount; i++) {
        CoreMetadata ms = core.get(i);
        ms.sizeX = imageWidth;
        ms.sizeY = imageHeight;
        ms.interleaved = false;
        ms.indexed = false;
        ms.rgb = false;
        ms.pixelType = FormatTools.UINT16;
        ms.littleEndian = true;
      }
    }

    MetadataTools.populatePixels(store, this, true);

    if (getMetadataOptions().getMetadataLevel() != MetadataLevel.MINIMUM) {
      handler = new InCellHandler(store);
      XMLTools.parseXML(b, handler);
    }

    String rowNaming =
      Character.isDigit(rowName.charAt(0)) ? "Number" : "Letter";
    String colNaming =
      Character.isDigit(colName.charAt(0)) ? "Number" : "Letter";

    String plateName = currentId;
    int begin = plateName.lastIndexOf(File.separator) + 1;
    int end = plateName.lastIndexOf(".");
    plateName = plateName.substring(begin, end);

    store.setPlateID(MetadataTools.createLSID("Plate", 0), 0);
    store.setPlateName(plateName, 0);
    store.setPlateRowNamingConvention(getNamingConvention(rowNaming), 0);
    store.setPlateColumnNamingConvention(getNamingConvention(colNaming), 0);

    for (int r=0; r<wellRows; r++) {
      for (int c=0; c<wellCols; c++) {
        int well = r * wellCols + c;
        String wellID = MetadataTools.createLSID("Well", 0, well);
        store.setWellID(wellID, 0, well);
        store.setWellRow(new NonNegativeInteger(r), 0, well);
        store.setWellColumn(new NonNegativeInteger(c), 0, well);
      }
    }

    String plateAcqID = MetadataTools.createLSID("PlateAcquisition", 0, 0);
    store.setPlateAcquisitionID(plateAcqID, 0, 0);

    PositiveInteger maxFieldCount = FormatTools.getMaxFieldCount(fieldCount);
    if (maxFieldCount != null) {
      store.setPlateAcquisitionMaximumFieldCount(maxFieldCount, 0, 0);
    }

    // populate Image data

    String instrumentID = MetadataTools.createLSID("Instrument", 0);
    String experimentID = MetadataTools.createLSID("Experiment", 0);
    store.setInstrumentID(instrumentID, 0);
    store.setExperimentID(experimentID, 0);

    String objectiveID = MetadataTools.createLSID("Objective", 0, 0);
    store.setObjectiveID(objectiveID, 0, 0);

    String detectorID = MetadataTools.createLSID("Detector", 0, 0);
    store.setDetectorID(detectorID, 0, 0);

    for (int i=0; i<seriesCount; i++) {
      store.setObjectiveSettingsID(objectiveID, i);

      if (refractive != null) {
        store.setObjectiveSettingsRefractiveIndex(refractive, i);
      }
      if (x != null) {
        store.setPixelsPhysicalSizeX(x, i);
      }
      if (y != null) {
        store.setPixelsPhysicalSizeY(y, i);
      }

      int well = getWellFromSeries(i);
      int field = getFieldFromSeries(i) + 1;
      int totalTimepoints =
        oneTimepointPerSeries ? channelsPerTimepoint.size() : 1;
      int timepoint = oneTimepointPerSeries ? (i % totalTimepoints) + 1 : -1;

      String imageID = MetadataTools.createLSID("Image", i);
      store.setImageID(imageID, i);
      store.setImageInstrumentRef(instrumentID, i);
      store.setImageExperimentRef(experimentID, i);

      int wellRow = well / wellCols;
      int wellCol = well % wellCols;

      char rowChar = rowName.charAt(rowName.length() - 1);
      char colChar = colName.charAt(colName.length() - 1);
      String row = rowName.substring(0, rowName.length() - 1);
      String col = colName.substring(0, colName.length() - 1);

      if (Character.isDigit(rowChar)) {
        row += wellRow + Integer.parseInt(String.valueOf(rowChar));
      }
      else row += (char) (rowChar + wellRow);

      if (Character.isDigit(colChar)) {
        col += wellCol + Integer.parseInt(String.valueOf(colChar));
      }
      else col += (char) (colChar + wellCol);

      String imageName = "Well " + row + "-" + col + ", Field #" + field;
      if (timepoint >= 0) {
        imageName += ", Timepoint #" + timepoint;
      }

      store.setImageName(imageName, i);
      if (creationDate != null) {
        store.setImageAcquisitionDate(new Timestamp(creationDate), i);
      }

      timepoint--;
      if (timepoint < 0) timepoint = 0;
      int sampleIndex = (field - 1) * totalTimepoints + timepoint;

      String wellSampleID =
        MetadataTools.createLSID("WellSample", 0, well, sampleIndex);
      store.setWellSampleID(wellSampleID, 0, well, sampleIndex);
      store.setWellSampleIndex(new NonNegativeInteger(i), 0, well, sampleIndex);
      store.setWellSampleImageRef(imageID, 0, well, sampleIndex);
      if (posX.containsKey(field - 1)) {
        store.setWellSamplePositionX(posX.get(field - 1), 0, well, sampleIndex);
      }
      if (posY.containsKey(field - 1)) {
        store.setWellSamplePositionY(posY.get(field - 1), 0, well, sampleIndex);
      }

      store.setPlateAcquisitionWellSampleRef(wellSampleID, 0, 0, i);
    }

    if (getMetadataOptions().getMetadataLevel() != MetadataLevel.MINIMUM) {
      // populate PlaneTiming data

      for (int i=0; i<seriesCount; i++) {
        setSeries(i);

        int well = getWellFromSeries(i);
        int field = getFieldFromSeries(i);
        int timepoint = oneTimepointPerSeries ?
          i % channelsPerTimepoint.size() : 0;
        for (int time=0; time<getSizeT(); time++) {
          if (!oneTimepointPerSeries) timepoint = time;
          int c = channelsPerTimepoint.get(timepoint).intValue();
          for (int q=0; q<getSizeZ()*c; q++) {
            Image img = imageFiles[well][field][timepoint][q];
            if (img == null) continue;
            int plane = time * getSizeZ() * c + q;
            if (img.deltaT != null) {
              store.setPlaneDeltaT(new Time(img.deltaT, UNITS.S), i, plane);
            }
            if (img.exposure != null) {
              store.setPlaneExposureTime(new Time(img.exposure, UNITS.S), i, plane);
            }

            store.setPlanePositionX(posX.get(field), i, plane);
            store.setPlanePositionY(posY.get(field), i, plane);
            store.setPlanePositionZ(img.zPosition, i, plane);
          }
        }

        // populate LogicalChannel data
        for (int q=0; q<getEffectiveSizeC(); q++) {
          if (q < channelNames.size()) {
            store.setChannelName(channelNames.get(q), i, q);
          }
          if (q < emWaves.size()) {
            Double wave = emWaves.get(q);
            Length emission = FormatTools.getEmissionWavelength(wave);
            if (emission != null) {
              store.setChannelEmissionWavelength(emission, i, q);
            }
          }
          if (q < exWaves.size()) {
            Double wave = exWaves.get(q);
            Length excitation = FormatTools.getExcitationWavelength(wave);
            if (excitation != null) {
              store.setChannelExcitationWavelength(excitation, i, q);
            }
          }

          if (detectorID != null) {
            store.setDetectorSettingsID(detectorID, i, q);
            if (bin != null) {
              store.setDetectorSettingsBinning(bin, i, q);
            }
            if (gain != null) {
              store.setDetectorSettingsGain(gain, i, q);
            }
          }
        }
        if (temperature != null) {
          store.setImagingEnvironmentTemperature(
                  new Temperature(temperature, UNITS.DEGREEC), i);
        }
      }
      setSeries(0);

      // populate Plate data

      store.setPlateWellOriginX(new Length(0.5, UNITS.MICROM), 0);
      store.setPlateWellOriginY(new Length(0.5, UNITS.MICROM), 0);
    }
  }

  // -- Helper methods --

  private int getFieldFromSeries(int series) {
    if (oneTimepointPerSeries) series /= channelsPerTimepoint.size();
    return series % fieldCount;
  }

  private int getWellFromSeries(int series) {
    if (oneTimepointPerSeries) series /= channelsPerTimepoint.size();
    int well = series / fieldCount;

    int counter = -1;

    for (int row=0; row<plateMap.length; row++) {
      for (int col=0; col<plateMap[row].length; col++) {
        if (plateMap[row][col]) {
          counter++;
        }
        if (counter == well) {
          return row * wellCols + col;
        }
      }
    }
    return -1;
  }

  // -- Helper classes --

  class MinimalInCellHandler extends BaseHandler {
    private String currentImageFile;
    private String currentThumbnail;
    private int wellRow, wellCol;
    private int nChannels = 0;
    private boolean doT = true;
    private boolean doZ = true;

    @Override
    public void endElement(String uri, String localName, String qName) {
      if (qName.equals("PlateMap")) {
        int sizeT = getSizeT();
        if (sizeT == 0) {
          // There has been no <TimeSchedule> in the <PlateMap> defined to
          // populate channelsPerTimepoint so we have to assume that there is
          // only one timepoint otherwise the imageFiles array below will not
          // be correctly initialized.
          sizeT = 1;
        }
        if (channelsPerTimepoint.size() == 0) {
          // There has been no <TimeSchedule> in the <PlateMap> defined to
          // populate channelsPerTimepoint so we have to assume that all
          // channels are being acquired.
          CoreMetadata ms0 = core.get(0);
          channelsPerTimepoint.add(ms0.sizeC);
        }
        imageFiles = new Image[wellRows * wellCols][fieldCount][sizeT][];
        for (int well=0; well<wellRows*wellCols; well++) {
          for (int field=0; field<fieldCount; field++) {
            for (int t=0; t<sizeT; t++) {
              int channels = channelsPerTimepoint.get(t).intValue();
              imageFiles[well][field][t] = new Image[channels * getSizeZ()];
            }
          }
        }
      }
      else if (qName.equals("TimePoint")) {
        channelsPerTimepoint.add(nChannels);
        nChannels = 0;
      }
      else if (qName.equals("Times")) {
        if (channelsPerTimepoint.size() == 0) {
          channelsPerTimepoint.add(getSizeC());
        }
        for (int i=0; i<channelsPerTimepoint.size(); i++) {
          int c = channelsPerTimepoint.get(i).intValue();
          if (c == 0) {
            channelsPerTimepoint.set(i, getSizeC());
          }
        }
      }
    }

    @Override
    public void startElement(String uri, String localName, String qName,
      Attributes attributes)
    {
      CoreMetadata ms0 = core.get(0);
      if (qName.equals("Plate")) {
        wellRows = Integer.parseInt(attributes.getValue("rows"));
        wellCols = Integer.parseInt(attributes.getValue("columns"));
        plateMap = new boolean[wellRows][wellCols];
      }
      else if (qName.equals("Exclude")) {
        if (exclude == null) exclude = new boolean[wellRows][wellCols];
        int row = Integer.parseInt(attributes.getValue("row")) - 1;
        int col = Integer.parseInt(attributes.getValue("col")) - 1;
        exclude[row][col] = true;
      }
      else if (qName.equals("Images")) {
        totalImages = Integer.parseInt(attributes.getValue("number"));
      }
      else if (qName.equals("Image")) {
        String file = attributes.getValue("filename");
        String thumb = attributes.getValue("thumbnail");
        Location current = new Location(currentId).getAbsoluteFile();

        Location imageFile = new Location(current.getParentFile(), file);
        currentImageFile = imageFile.getAbsolutePath();
        currentThumbnail =
          new Location(current.getParentFile(), thumb).getAbsolutePath();
      }
      else if (qName.equals("Identifier")) {
        int field = Integer.parseInt(attributes.getValue("field_index"));
        int z = Integer.parseInt(attributes.getValue("z_index"));
        int c = Integer.parseInt(attributes.getValue("wave_index"));
        int t = Integer.parseInt(attributes.getValue("time_index"));
        int channels = channelsPerTimepoint.get(t).intValue();

        int index = FormatTools.getIndex("XYZCT", getSizeZ(),
          channels, 1, getSizeZ() * channels, z, c, 0);

        Image img = new Image();
        img.thumbnailFile = currentThumbnail;
        Location file = new Location(currentImageFile);
        img.filename = file.exists() ? currentImageFile : null;
        if (img.filename == null) {
          LOGGER.debug("{} does not exist.", currentImageFile);
        }
        currentImageFile = currentImageFile.toLowerCase();
        img.isTiff = currentImageFile.endsWith(".tif") ||
          currentImageFile.endsWith(".tiff");
        imageFiles[wellRow * wellCols + wellCol][field][t][index] = img;
      }
      else if (qName.equals("offset_point")) {
        fieldCount++;
      }
      else if (qName.equals("TimePoint") && doT) {
        ms0.sizeT++;
      }
      else if (qName.equals("Wavelength")) {
        String fusion = attributes.getValue("fusion_wave");
        if (fusion.equals("false")) ms0.sizeC++;
        String mode = attributes.getValue("imaging_mode");
        if (mode != null) {
          doZ = mode.equals("3-D");
        }
      }
      else if (qName.equals("AcqWave")) {
        nChannels++;
      }
      else if (qName.equals("ZDimensionParameters")) {
        String nz = attributes.getValue("number_of_slices");
        if (nz != null && doZ) {
          ms0.sizeZ = Integer.parseInt(nz);
        }
        else ms0.sizeZ = 1;
      }
      else if (qName.equals("Row")) {
        wellRow = Integer.parseInt(attributes.getValue("number")) - 1;
      }
      else if (qName.equals("Column")) {
        wellCol = Integer.parseInt(attributes.getValue("number")) - 1;
        plateMap[wellRow][wellCol] = true;
      }
      else if (qName.equals("Size")) {
        imageWidth = Integer.parseInt(attributes.getValue("width"));
        imageHeight = Integer.parseInt(attributes.getValue("height"));
      }
      else if (qName.equals("NamingRows")) {
        rowName = attributes.getValue("begin");
      }
      else if (qName.equals("NamingColumns")) {
        colName = attributes.getValue("begin");
      }
      else if (qName.equals("TimeSchedule")) {
        doT = Boolean.parseBoolean(attributes.getValue("enabled"));
      }
      else if (qName.equals("ExcitationFilter")) {
        exFilters.add(attributes.getValue("name"));
      }
      else if (qName.equals("EmissionFilter")) {
        emFilters.add(attributes.getValue("name"));
      }
    }
  }

  /** SAX handler for parsing XML. */
  class InCellHandler extends BaseHandler {
    private String currentQName;
    private boolean openImage;
    private int nextEmWave = 0;
    private int nextExWave = 0;
    private MetadataStore store;
    private int nextPlate = 0;
    private int currentRow = -1, currentCol = -1;
    private int currentField = 0;
    private int currentImage, currentPlane;
    private Double timestamp, exposure;
    private Length zPosition;

    public InCellHandler(MetadataStore store) {
      this.store = store;
    }

    @Override
    public void characters(char[] ch, int start, int length) {
      if (currentQName.equals("UserComment")) {
        String value = new String(ch, start, length);
        store.setImageDescription(value, 0);
      }
    }

    @Override
    public void endElement(String uri, String localName, String qName) {
      if (qName.equals("Image")) {
        wellCoordinates.put(currentField,
          new int[] {currentRow, currentCol});
        openImage = false;

        int well = currentRow * wellCols + currentCol;
        Image img = imageFiles[well][currentField][currentImage][currentPlane];
        if (img != null) {
          img.deltaT = timestamp;
          img.exposure = exposure;
        }
      }
    }

    @Override
    public void startElement(String uri, String localName, String qName,
      Attributes attributes)
    {
      currentQName = qName;
      for (int i=0; i<attributes.getLength(); i++) {
        String key = qName + " - " + attributes.getQName(i);
        if (getMetadataValue(key) != null) {
          break;
        }
        addGlobalMeta(key, attributes.getValue(i));
      }

      if (qName.equals("Microscopy")) {
        String experimentID = MetadataTools.createLSID("Experiment", 0);
        store.setExperimentID(experimentID, 0);
        try {
          store.setExperimentType(
            getExperimentType(attributes.getValue("type")), 0);
        }
        catch (FormatException e) {
          LOGGER.warn("", e);
        }
      }
      else if (qName.equals("Image")) {
        openImage = true;
        double time =
          Double.parseDouble(attributes.getValue("acquisition_time_ms"));
        timestamp = time / 1000;
      }
      else if (qName.equals("Identifier")) {
        currentField = Integer.parseInt(attributes.getValue("field_index"));
        int z = Integer.parseInt(attributes.getValue("z_index"));
        int c = Integer.parseInt(attributes.getValue("wave_index"));
        int t = Integer.parseInt(attributes.getValue("time_index"));
        currentImage = t;
        currentPlane = z * getSizeC() + c;
        int well = currentRow * wellCols + currentCol;
        Image img = imageFiles[well][currentField][currentImage][currentPlane];
        if (img != null) {
          img.zPosition = zPosition;
        }
      }
      else if (qName.equals("FocusPosition")) {
        final Double z = Double.valueOf(attributes.getValue("z"));
        zPosition = new Length(z, UNITS.REFERENCEFRAME);
      }
      else if (qName.equals("Creation")) {
        String date = attributes.getValue("date"); // yyyy-mm-dd
        String time = attributes.getValue("time"); // hh:mm:ss
        creationDate = date + "T" + time;
      }
      else if (qName.equals("ObjectiveCalibration")) {
        Double mag =
          Double.parseDouble(attributes.getValue("magnification"));
        store.setObjectiveNominalMagnification(mag, 0, 0);
        store.setObjectiveLensNA(new Double(
          attributes.getValue("numerical_aperture")), 0, 0);
        try {
         store.setObjectiveImmersion(getImmersion("Other"), 0, 0);
        }
        catch (FormatException e) {
          LOGGER.warn("", e);
        }

        String objective = attributes.getValue("objective_name");
        String[] tokens = objective.split("_");

        store.setObjectiveManufacturer(tokens[0], 0, 0);
        String correction = tokens.length > 2 ? tokens[2] : "Other";
        try {
          store.setObjectiveCorrection(getCorrection(correction), 0, 0);
        }
        catch (FormatException e) {
          LOGGER.warn("", e);
        }

        Double pixelSizeX = new Double(attributes.getValue("pixel_width"));
        Double pixelSizeY = new Double(attributes.getValue("pixel_height"));
        refractive = new Double(attributes.getValue("refractive_index"));

        x = FormatTools.getPhysicalSizeX(pixelSizeX);
        y = FormatTools.getPhysicalSizeY(pixelSizeY);
      }
      else if (qName.equals("ExcitationFilter")) {
        String wave = attributes.getValue("wavelength");
        if (wave != null) exWaves.add(new Double(wave));
      }
      else if (qName.equals("EmissionFilter")) {
        String wave = attributes.getValue("wavelength");
        if (wave != null) emWaves.add(new Double(wave));
        channelNames.add(attributes.getValue("name"));
      }
      else if (qName.equals("Camera")) {
        store.setDetectorModel(attributes.getValue("name"), 0, 0);
        try {
          store.setDetectorType(getDetectorType("Other"), 0, 0);
        }
        catch (FormatException e) {
          LOGGER.warn("", e);
        }
      }
      else if (qName.equals("Binning")) {
        String binning = attributes.getValue("value");
        try {
          bin = getBinning(binning);
        }
        catch (FormatException e) { }
      }
      else if (qName.equals("Gain")) {
        String value = attributes.getValue("value");
        if (value == null) {
          return;
        }
        try {
          gain = new Double(value);
        }
        catch (NumberFormatException e) {
          LOGGER.debug("Could not parse gain '" + value + "'", e);
        }
      }
      else if (qName.equals("PlateTemperature")) {
        temperature = new Double(attributes.getValue("value"));
      }
      else if (qName.equals("Plate")) {
        nextPlate++;
      }
      else if (qName.equals("Row")) {
        currentRow = Integer.parseInt(attributes.getValue("number")) - 1;
      }
      else if (qName.equals("Column")) {
        currentCol = Integer.parseInt(attributes.getValue("number")) - 1;
      }
      else if (qName.equals("Exposure") && openImage) {
        double exp = Double.parseDouble(attributes.getValue("time"));
        exposure = exp / 1000;
      }
      else if (qName.equals("offset_point")) {
        String x = attributes.getValue("x");
        String y = attributes.getValue("y");
        int index = Integer.parseInt(attributes.getValue("index"));

        posX.put(index, new Length(Double.valueOf(x), UNITS.REFERENCEFRAME));
        posY.put(index, new Length(Double.valueOf(y), UNITS.REFERENCEFRAME));

        addGlobalMetaList("X position for position", x);
        addGlobalMetaList("Y position for position", y);
      }
    }
  }

  class Image {
    public String filename;
    public String thumbnailFile;
    public boolean isTiff;
    public Double deltaT, exposure;
    public Length zPosition;
  }

}<|MERGE_RESOLUTION|>--- conflicted
+++ resolved
@@ -29,13 +29,8 @@
 import java.io.IOException;
 import java.util.ArrayList;
 import java.util.HashMap;
-<<<<<<< HEAD
-import java.util.Hashtable;
-import java.util.Vector;
-=======
 import java.util.List;
 import java.util.Map;
->>>>>>> 62c4dd81
 
 import loci.common.DataTools;
 import loci.common.Location;
@@ -95,13 +90,8 @@
   private int fieldCount;
 
   private int wellRows, wellCols;
-<<<<<<< HEAD
-  private Hashtable<Integer, int[]> wellCoordinates;
+  private Map<Integer, int[]> wellCoordinates;
   private HashMap<Integer, Length> posX, posY;
-=======
-  private Map<Integer, int[]> wellCoordinates;
-  private List<Length> posX, posY;
->>>>>>> 62c4dd81
 
   private boolean[][] exclude;
 
@@ -369,15 +359,9 @@
 
     // parse metadata from the .xdce or .xml file
 
-<<<<<<< HEAD
-    wellCoordinates = new Hashtable<Integer, int[]>();
+    wellCoordinates = new HashMap<Integer, int[]>();
     posX = new HashMap<Integer, Length>();
     posY = new HashMap<Integer, Length>();
-=======
-    wellCoordinates = new HashMap<Integer, int[]>();
-    posX = new ArrayList<Length>();
-    posY = new ArrayList<Length>();
->>>>>>> 62c4dd81
 
     byte[] b = new byte[(int) in.length()];
     in.read(b);
