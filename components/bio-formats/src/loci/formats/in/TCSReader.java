//
// TCSReader.java
//

/*
OME Bio-Formats package for reading and converting biological file formats.
Copyright (C) 2005-@year@ UW-Madison LOCI and Glencoe Software, Inc.

This program is free software; you can redistribute it and/or modify
it under the terms of the GNU General Public License as published by
the Free Software Foundation; either version 2 of the License, or
(at your option) any later version.

This program is distributed in the hope that it will be useful,
but WITHOUT ANY WARRANTY; without even the implied warranty of
MERCHANTABILITY or FITNESS FOR A PARTICULAR PURPOSE.  See the
GNU General Public License for more details.

You should have received a copy of the GNU General Public License
along with this program; if not, write to the Free Software
Foundation, Inc., 59 Temple Place, Suite 330, Boston, MA  02111-1307  USA
*/

package loci.formats.in;

import java.io.IOException;
import java.math.BigInteger;
import java.util.Arrays;
import java.util.HashMap;
import java.util.Vector;

import loci.common.DataTools;
import loci.common.DateTools;
import loci.common.Location;
import loci.common.RandomAccessInputStream;
import loci.common.xml.XMLTools;
import loci.formats.AxisGuesser;
import loci.formats.CoreMetadata;
import loci.formats.FilePattern;
import loci.formats.FormatException;
import loci.formats.FormatReader;
import loci.formats.FormatTools;
import loci.formats.MetadataTools;
import loci.formats.meta.MetadataStore;
import loci.formats.tiff.IFD;
import loci.formats.tiff.IFDList;
import loci.formats.tiff.TiffParser;

/**
 * TCSReader is the file format reader for Leica TCS TIFF files and their
 * companion XML file.
 *
 * <dl><dt><b>Source code:</b></dt>
 * <dd><a href="https://skyking.microscopy.wisc.edu/trac/java/browser/trunk/components/bio-formats/src/loci/formats/in/TCSReader.java">Trac</a>,
 * <a href="https://skyking.microscopy.wisc.edu/svn/java/trunk/components/bio-formats/src/loci/formats/in/TCSReader.java">SVN</a></dd></dl>
 *
 * @author Melissa Linkert melissa at glencoesoftware.com
 */
public class TCSReader extends FormatReader {

  // -- Constants --

  public static final String DATE_FORMAT = "yyyy:MM:dd HH:mm:ss.SSS";
  public static final String PREFIX =
    "<?xml version=\"1.0\" encoding=\"ISO-8859-1\"?><LEICA>";
  public static final String SUFFIX = "</LEICA>";

  public static final String[] XML_SUFFIX = {"xml"};

  // -- Fields --

  /** List of TIFF files. */
  private Vector<String> tiffs;

  /** Helper readers. */
  private TiffReader[] tiffReaders;

  private TiffParser tiffParser;

  private long datestamp;
  private String xmlFile;

  private double voxelX, voxelY, voxelZ;

  // -- Constructor --

  public TCSReader() {
    super("Leica TCS TIFF", new String[] {"tif", "tiff", "xml"});
    domains = new String[] {FormatTools.LM_DOMAIN};
    hasCompanionFiles = true;
  }

  // -- IFormatReader API methods --

  /* @see loci.formats.IFormatReader#isSingleFile(String) */
  public boolean isSingleFile(String id) throws FormatException, IOException {
    if (checkSuffix(id, "xml")) return false;
    Location file = new Location(id);
    String[] list = file.getParentFile().list();
    for (String f : list) {
      if (checkSuffix(f, "xml") && DataTools.samePrefix(file.getName(), f)) {
        return false;
      }
    }
    return true;
  }

  /* @see loci.formats.IFormatReader#isThisType(String, boolean) */
  public boolean isThisType(String name, boolean open) {
    if (!open) return false; // not allowed to touch the file system

    // check that there is no LEI file
    String prefix = name;
    if (prefix.indexOf(".") != -1) {
      prefix = prefix.substring(0, prefix.lastIndexOf("."));
    }
    Location lei = new Location(prefix + ".lei");
    if (!lei.exists()) {
      lei = new Location(prefix + ".LEI");
      while (!lei.exists() && prefix.indexOf("_") != -1) {
        prefix = prefix.substring(0, prefix.lastIndexOf("_"));
        lei = new Location(prefix + ".lei");
        if (!lei.exists()) lei = new Location(prefix + ".LEI");
      }
    }
    if (lei.exists()) return false;
    try {
      RandomAccessInputStream s = new RandomAccessInputStream(name);
      boolean isThisType = isThisType(s);
      s.close();
      return isThisType;
    }
    catch (IOException e) {
      LOGGER.debug("", e);
      return false;
    }
  }

  /* @see loci.formats.IFormatReader#fileGroupOption(String) */
  public int fileGroupOption(String id) throws FormatException, IOException {
    return MUST_GROUP;
  }

  /* @see loci.formats.IFormatReader#isThisType(RandomAccessInputStream) */
  public boolean isThisType(RandomAccessInputStream stream) throws IOException {
    // check for Leica TCS IFD directory entries
    TiffParser tp = new TiffParser(stream);
    IFD ifd = tp.getFirstIFD();
    if (ifd == null) {
      stream.seek(0);
      return stream.readString(6).equals("<Data>");
    }
    String document = ifd.getIFDTextValue(IFD.DOCUMENT_NAME);
    if (document == null) document = "";
    String software = ifd.getIFDTextValue(IFD.SOFTWARE);
    if (software == null) software = "";
    software = software.trim();
    return document.startsWith("CHANNEL") || software.startsWith("TCS");
  }

  /* @see loci.formats.IFormatReader#get8BitLookupTable() */
  public byte[][] get8BitLookupTable() throws FormatException, IOException {
    FormatTools.assertId(currentId, true, 1);
    return tiffReaders[0].get8BitLookupTable();
  }

  /* @see loci.formats.IFormatReader#get16BitLookupTable() */
  public short[][] get16BitLookupTable() throws FormatException, IOException {
    FormatTools.assertId(currentId, true, 1);
    return tiffReaders[0].get16BitLookupTable();
  }

  /**
   * @see loci.formats.IFormatReader#openBytes(int, byte[], int, int, int, int)
   */
  public byte[] openBytes(int no, byte[] buf, int x, int y, int w, int h)
    throws FormatException, IOException
  {
    FormatTools.checkPlaneParameters(this, no, buf.length, x, y, w, h);

    int n = no;
    for (int i=0; i<series; i++) {
      n += core[i].imageCount;
    }

    if (tiffReaders.length == 1) {
      return tiffReaders[0].openBytes(n, buf, x, y, w, h);
    }
    return tiffReaders[n].openBytes(0, buf, x, y, w, h);
  }

  /* @see loci.formats.IFormatReader#getSeriesUsedFiles(boolean) */
  public String[] getSeriesUsedFiles(boolean noPixels) {
    FormatTools.assertId(currentId, true, 1);
    if (noPixels) {
      return xmlFile == null ? null : new String[] {xmlFile};
    }
    Vector<String> v = new Vector<String>();
    v.addAll(tiffs);
    if (xmlFile != null) v.add(xmlFile);
    return v.toArray(new String[v.size()]);
  }

  /* @see loci.formats.IFormatReader#close(boolean) */
  public void close(boolean fileOnly) throws IOException {
    super.close(fileOnly);
    if (!fileOnly) {
      tiffs = null;
      tiffReaders = null;
      tiffParser = null;
      datestamp = 0;
      xmlFile = null;
    }
  }

  // -- Internal FormatReader API methods --

  /* @see loci.formats.FormatReader#initFile(String) */
  protected void initFile(String id) throws FormatException, IOException {
    Location l = new Location(id).getAbsoluteFile();
    Location parent = l.getParentFile();
    String[] list = parent.list();

    boolean isXML = checkSuffix(id, XML_SUFFIX);

    if (list != null) {
      for (String file : list) {
        if (checkSuffix(file, XML_SUFFIX) && !isXML && isGroupFiles()) {
          xmlFile = new Location(parent, file).getAbsolutePath();
          break;
        }
        else if (checkSuffix(file, TiffReader.TIFF_SUFFIXES) && isXML) {
          initFile(new Location(parent, file).getAbsolutePath());
          return;
        }
      }
    }

    if (isXML) xmlFile = l.getAbsolutePath();

    super.initFile(id);

    MetadataStore store = makeFilterMetadata();

    in = new RandomAccessInputStream(id);
    tiffParser = new TiffParser(in);
    tiffs = new Vector<String>();

    IFDList ifds = tiffParser.getIFDs();
    String date = ifds.get(0).getIFDStringValue(IFD.DATE_TIME);
    if (date != null) {
      datestamp = DateTools.getTime(date, "yyyy:MM:dd HH:mm:ss");
    }

    groupFiles();
    addGlobalMeta("Number of image files", tiffs.size());
    tiffReaders = new TiffReader[tiffs.size()];

    for (int i=0; i<tiffReaders.length; i++) {
      tiffReaders[i] = new TiffReader();
      tiffReaders[i].setId(tiffs.get(i));
    }

    int[] ch = new int[ifds.size()];
    int[] idx = new int[ifds.size()];
    long[] stamp = new long[ifds.size()];

    int channelCount = 0;

    core[0].sizeZ = 1;
    core[0].sizeC = tiffReaders[0].getSizeC();
    core[0].dimensionOrder = isRGB() ? "XYC" : "XY";

    if (isGroupFiles()) {
      FilePattern fp =
        new FilePattern(new Location(currentId).getAbsoluteFile());
      AxisGuesser guesser =
        new AxisGuesser(fp, "XYTZC", 1, ifds.size(), 1, true);
      BigInteger[] first = fp.getFirst();
      BigInteger[] last = fp.getLast();
      BigInteger[] step = fp.getStep();

      int[] axisTypes = guesser.getAxisTypes();

      for (int i=axisTypes.length-1; i>=0; i--) {
        int size = last[i].subtract(first[i]).divide(step[i]).intValue() + 1;
        if (axisTypes[i] == AxisGuesser.Z_AXIS) {
          if (getDimensionOrder().indexOf("Z") == -1) {
            core[0].dimensionOrder += "Z";
          }
          core[0].sizeZ *= size;
        }
        else if (axisTypes[i] == AxisGuesser.C_AXIS) {
          if (getDimensionOrder().indexOf("C") == -1) {
            core[0].dimensionOrder += "C";
          }
          core[0].sizeC *= size;
        }
      }
    }

    for (int i=0; i<ifds.size(); i++) {
      String document = ifds.get(i).getIFDStringValue(IFD.DOCUMENT_NAME);
      if (document == null) continue;

      int index = document.indexOf("INDEX");
      String s = document.substring(8, index).trim();
      ch[i] = Integer.parseInt(s);
      if (ch[i] > channelCount) channelCount = ch[i];

      int space = document.indexOf(" ", index + 6);
      if (space < 0) continue;
      String n = document.substring(index + 6, space).trim();
      idx[i] = Integer.parseInt(n);

      date = document.substring(space, document.indexOf("FORMAT")).trim();
      stamp[i] = DateTools.getTime(date, DATE_FORMAT);
      addGlobalMeta("Timestamp for plane #" + i, stamp[i]);
    }

    core[0].sizeT = 0;

    // determine the axis sizes and ordering
    boolean unique = true;
    for (int i=0; i<stamp.length; i++) {
      for (int j=i+1; j<stamp.length; j++) {
        if (stamp[j] == stamp[i]) {
          unique = false;
          break;
        }
      }
      if (unique) {
        core[0].sizeT++;
        if (getDimensionOrder().indexOf("T") < 0) {
          core[0].dimensionOrder += "T";
        }
      }
      else if (i > 0) {
        if ((ch[i] != ch[i - 1]) && getDimensionOrder().indexOf("C") < 0) {
          core[0].dimensionOrder += "C";
        }
        else if (getDimensionOrder().indexOf("Z") < 0) {
          core[0].dimensionOrder += "Z";
        }
      }
      unique = true;
    }

    if (getDimensionOrder().indexOf("Z") < 0) core[0].dimensionOrder += "Z";
    if (getDimensionOrder().indexOf("C") < 0) core[0].dimensionOrder += "C";
    if (getDimensionOrder().indexOf("T") < 0) core[0].dimensionOrder += "T";

    if (getSizeC() == 0) core[0].sizeC = 1;
    if (getSizeT() == 0) core[0].sizeT = 1;
    if (channelCount == 0) channelCount = 1;
    if (getSizeZ() <= 1) {
      core[0].sizeZ = ifds.size() / (getSizeT() * channelCount);
    }
    core[0].sizeC *= channelCount;
    core[0].imageCount = getSizeZ() * getSizeT() * getSizeC();

    // cut up comment

    String comment = ifds.get(0).getComment();
    if (comment != null && comment.startsWith("[") &&
      getMetadataOptions().getMetadataLevel() != MetadataLevel.MINIMUM)
    {
      String[] lines = comment.split("\n");
      for (String line : lines) {
        if (!line.startsWith("[")) {
          int eq = line.indexOf("=");
          if (eq < 0) continue;
          String key = line.substring(0, eq).trim();
          String value = line.substring(eq + 1).trim();

          if (key.equals("VoxelSizeX")) {
            try {
              voxelX = Double.parseDouble(value);
            }
            catch (NumberFormatException e) { }
          }
          else if (key.equals("VoxelSizeY")) {
            try {
              voxelY = Double.parseDouble(value);
            }
            catch (NumberFormatException e) { }
          }
          else if (key.equals("VoxelSizeZ")) {
            try {
              voxelZ = Double.parseDouble(value);
            }
            catch (NumberFormatException e) { }
          }

          addGlobalMeta(key, value);
        }
      }
      metadata.remove("Comment");
    }
    core[0].sizeX = tiffReaders[0].getSizeX();
    core[0].sizeY = tiffReaders[0].getSizeY();
    core[0].rgb = tiffReaders[0].isRGB();
    core[0].pixelType = tiffReaders[0].getPixelType();
    core[0].littleEndian = tiffReaders[0].isLittleEndian();
    core[0].interleaved = tiffReaders[0].isInterleaved();
    core[0].falseColor = true;
    core[0].indexed = tiffReaders[0].isIndexed();

    if (isRGB()) core[0].imageCount /= (getSizeC() / channelCount);
    if (getSizeZ() * getSizeT() * getEffectiveSizeC() !=
      (ifds.size() * tiffReaders.length))
    {
      core[0].sizeZ = 1;
      int c = getEffectiveSizeC();
      if (c == 0) c = 1;
      core[0].sizeT = (ifds.size() * tiffReaders.length) / c;
      core[0].imageCount = getSizeT() * c;
    }

    if (xmlFile != null) {
      // parse XML metadata

      String xml = DataTools.readFile(xmlFile);
      xml = XMLTools.sanitizeXML(PREFIX + xml + SUFFIX);

      LeicaHandler handler =
        new LeicaHandler(store, getMetadataOptions().getMetadataLevel());
      XMLTools.parseXML(xml, handler);

<<<<<<< HEAD
=======
      metadata = handler.getGlobalMetadata();
>>>>>>> c512d588
      MetadataTools.merge(handler.getGlobalMetadata(), metadata, "");

      core = handler.getCoreMetadata().toArray(new CoreMetadata[0]);

      for (int i=0; i<getSeriesCount(); i++) {
        if (tiffs.size() < core[i].imageCount) {
          int div = core[i].imageCount / core[i].sizeC;
          core[i].imageCount = tiffs.size();
          if (div >= core[i].sizeZ) core[i].sizeZ /= div;
          else if (div >= core[i].sizeT) core[i].sizeT /= div;
        }
        core[i].dimensionOrder = getSizeZ() > getSizeT() ? "XYCZT" : "XYCTZ";
        core[i].rgb = false;
        core[i].interleaved = false;
        core[i].indexed = tiffReaders[0].isIndexed();
      }
    }

    MetadataTools.populatePixels(store, this, true);

    for (int i=0; i<getSeriesCount(); i++) {
      MetadataTools.setDefaultCreationDate(store, id, i);
    }

    store.setPixelsPhysicalSizeX(voxelX, 0);
    store.setPixelsPhysicalSizeY(voxelY, 0);
    store.setPixelsPhysicalSizeZ(voxelZ, 0);
  }

  // -- Helper methods --

  private void groupFiles() throws FormatException, IOException {
    // look for associated TIFF files

    // we assume that two files are grouped if all of the following are true:
    //
    //  * the files are in the same directory
    //  * the file names are the same length
    //  * the time stamps are less than 60 seconds apart
    //  * the files have the same number of bytes

    Location current = new Location(currentId).getAbsoluteFile();
    if (checkSuffix(currentId, TiffReader.TIFF_SUFFIXES)) {
      tiffs.add(current.getAbsolutePath());
    }
    if (!isGroupFiles()) return;

    Location parent = current.getParentFile();

    String[] list = parent.list();
    Arrays.sort(list);

    HashMap<String, Long> timestamps = new HashMap<String, Long>();

    for (String file : list) {
      if (checkSuffix(file, TiffReader.TIFF_SUFFIXES)) {
        file = new Location(parent, file).getAbsolutePath();
        if (file.length() != current.getAbsolutePath().length()) continue;

        RandomAccessInputStream rais = new RandomAccessInputStream(file);
        if (Math.abs(rais.length() - in.length()) > 16) continue;
        TiffParser tp = new TiffParser(rais);
        IFD ifd = tp.getIFDs().get(0);

        String date = ifd.getIFDStringValue(IFD.DATE_TIME);
        if (date != null) {
          long stamp = DateTools.getTime(date, "yyyy:MM:dd HH:mm:ss");

          rais.close();
          String software = ifd.getIFDStringValue(IFD.SOFTWARE);
          if (software != null && software.trim().startsWith("TCS")) {
            timestamps.put(file, new Long(stamp));
          }
        }
      }
    }

    String[] files = timestamps.keySet().toArray(new String[timestamps.size()]);
    Arrays.sort(files);

    for (String file : files) {
      long thisStamp = timestamps.get(file).longValue();
      boolean match = false;
      for (String tiff : tiffs) {
        RandomAccessInputStream s = new RandomAccessInputStream(tiff);
        TiffParser parser = new TiffParser(s);
        IFD ifd = parser.getIFDs().get(0);
        s.close();

        String date = ifd.getIFDStringValue(IFD.DATE_TIME);
        long nextStamp = DateTools.getTime(date, "yyyy:MM:dd HH:mm:ss");
        if (Math.abs(thisStamp - nextStamp) < 60000) {
          match = true;
          break;
        }
      }
      if (match && !tiffs.contains(file)) tiffs.add(file);
    }
  }

}<|MERGE_RESOLUTION|>--- conflicted
+++ resolved
@@ -427,10 +427,7 @@
         new LeicaHandler(store, getMetadataOptions().getMetadataLevel());
       XMLTools.parseXML(xml, handler);
 
-<<<<<<< HEAD
-=======
       metadata = handler.getGlobalMetadata();
->>>>>>> c512d588
       MetadataTools.merge(handler.getGlobalMetadata(), metadata, "");
 
       core = handler.getCoreMetadata().toArray(new CoreMetadata[0]);
