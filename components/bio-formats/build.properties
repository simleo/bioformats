--- conflicted
+++ resolved
@@ -8,11 +8,7 @@
 
 component.name           = bio-formats
 component.jar            = bio-formats.jar
-<<<<<<< HEAD
-component.version        = 4.4.2
-=======
 component.version        = 4.4.4
->>>>>>> 96c615be
 component.classpath      = ${artifact.dir}/loci-common.jar:\
                            ${artifact.dir}/mdbtools-java.jar:\
                            ${artifact.dir}/metakit.jar:\
