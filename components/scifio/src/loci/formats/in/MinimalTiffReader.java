--- conflicted
+++ resolved
@@ -546,43 +546,28 @@
         ms0.resolutionCount = seriesCount;
       }
 
-<<<<<<< HEAD
-      ms0.sizeT = 1;
-      ms0.imageCount = 1;
-=======
-      if (ifds.size() + 1 < newCore[0].sizeT) {
-        newCore[0].sizeT -= (ifds.size() + 1);
-        newCore[0].imageCount -= (ifds.size() + 1);
-      }
-
-      if (newCore[0].sizeT <= 0) {
-        newCore[0].sizeT = 1;
-      }
-      if (newCore[0].imageCount <= 0) {
-        newCore[0].imageCount = 1;
-      }
->>>>>>> 3619ce5f
+      if (ifds.size() + 1 < ms0.sizeT) {
+        ms0.sizeT -= (ifds.size() + 1);
+        ms0.imageCount -= (ifds.size() + 1);
+      }
+
+      if (ms0.sizeT <= 0) {
+        ms0.sizeT = 1;
+      }
+      if (ms0.imageCount <= 0) {
+        ms0.imageCount = 1;
+      }
 
       for (IFD ifd : ifds) {
-<<<<<<< HEAD
         CoreMetadata ms =  new CoreMetadata(this, 0);
         core.add(ms);
+        ms = new CoreMetadata(core[0]);
         ms.sizeX = (int) ifd.getImageWidth();
         ms.sizeY = (int) ifd.getImageLength();
-        ms.sizeT = 1;
-        ms.imageCount = 1;
+        ms.sizeT = newCore[0].sizeT;
+        ms.imageCount = newCore[0].imageCount;
         ms.thumbnail = true;
         ms.resolutionCount = 1;
-=======
-        newCore[i] = new CoreMetadata(core[0]);
-        newCore[i].sizeX = (int) ifd.getImageWidth();
-        newCore[i].sizeY = (int) ifd.getImageLength();
-        newCore[i].sizeT = newCore[0].sizeT;
-        newCore[i].imageCount = newCore[0].imageCount;
-        newCore[i].thumbnail = true;
-        newCore[i].resolutionCount = 1;
-        i++;
->>>>>>> 3619ce5f
       }
     }
 
